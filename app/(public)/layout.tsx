import PremiumHeader from '@/components/layout/PremiumHeader'
<<<<<<< HEAD
=======
import Footer from '@/components/ui/footer'
>>>>>>> 45e44571

export default function PublicLayout({
  children,
}: {
  children: React.ReactNode
}) {
  return (
<<<<<<< HEAD
    <div className="min-h-screen bg-white">
      <PremiumHeader />
      {children}
=======
    <div className="min-h-screen bg-white flex flex-col">
      <PremiumHeader />
      <main className="flex-1">
        {children}
      </main>
      <Footer />
>>>>>>> 45e44571
    </div>
  )
}<|MERGE_RESOLUTION|>--- conflicted
+++ resolved
@@ -1,8 +1,5 @@
 import PremiumHeader from '@/components/layout/PremiumHeader'
-<<<<<<< HEAD
-=======
 import Footer from '@/components/ui/footer'
->>>>>>> 45e44571
 
 export default function PublicLayout({
   children,
@@ -10,18 +7,12 @@
   children: React.ReactNode
 }) {
   return (
-<<<<<<< HEAD
-    <div className="min-h-screen bg-white">
-      <PremiumHeader />
-      {children}
-=======
     <div className="min-h-screen bg-white flex flex-col">
       <PremiumHeader />
       <main className="flex-1">
         {children}
       </main>
       <Footer />
->>>>>>> 45e44571
     </div>
   )
 }